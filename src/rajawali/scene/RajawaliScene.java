--- conflicted
+++ resolved
@@ -1288,12 +1288,8 @@
 	 * @param replace {@link Object3D} The child replacing the old child.
 	 * @param index integer index to effect. Set to {@link AFrameTask.UNUSED_INDEX} if not used.
 	 */
-<<<<<<< HEAD
-	private void internalReplaceChild(AFrameTask child, BaseObject3D replace, int index) {
-		BaseObject3D old = null;
-=======
 	private void internalReplaceChild(AFrameTask child, Object3D replace, int index) {
->>>>>>> 9e2e4e77
+		Object3D old = null;
 		if (index != AFrameTask.UNUSED_INDEX) {
 			old = mChildren.set(index, replace);
 		} else {
