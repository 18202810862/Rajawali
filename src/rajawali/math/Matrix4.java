--- conflicted
+++ resolved
@@ -716,43 +716,6 @@
         return this;
     }
 	
-<<<<<<< HEAD
-	public Quaternion getRotation() 
-	{
-		return getRotation(new Quaternion());
-	}
-	
-	public Quaternion getRotation(Quaternion rotation) 
-	{
-		rotation.setFromMatrix(this);
-		return rotation;
-	}
-    
-    public Vector3 getScale() 
-    {
-    	return getScale(new Vector3());
-    }
-    
-	public Vector3 getScale(Vector3 scale) 
-	{
-		scale.x = (float) Math.sqrt(m[0] * m[0] + m[1] * m[1] + m[2] * m[2]);
-		scale.y = (float) Math.sqrt(m[4] * m[4] + m[5] * m[5] + m[6] * m[6]);
-		scale.z = (float) Math.sqrt(m[8] * m[8] + m[9] * m[9] + m[10] * m[10]);
-		return scale;
-	}
-	
-    public Vector3 getTranslation()
-    {
-    	return new Vector3(m[3], m[7], m[11]);
-    }
-
-    public void makeTrans(final Vector3 v )
-    {
-        m[0] = 1.0f; m[1] = 0; m[2] = 0; m[3] = v.x;
-        m[4] = 0; m[5] = 1.0f; m[6] = 0; m[7] = v.y;
-        m[8] = 0; m[9] = 0; m[10] = 1.0f; m[11] = v.z;
-        m[12] = 0; m[13] = 0; m[14] = 0; m[15] = 1.0f;
-=======
 	/**
 	 * Sets this {@link Matrix4} to a translation and scaling matrix.
 	 * 
@@ -944,7 +907,6 @@
     	final double y = Math.sqrt(m[M10]*m[M10] + m[M11]*m[M11] + m[M12]*m[M12]);
     	final double z = Math.sqrt(m[M20]*m[M20] + m[M21]*m[M21] + m[M22]*m[M22]);
     	return new Vector3(x, y, z);
->>>>>>> 5b057ba5
     }
     
     /**
